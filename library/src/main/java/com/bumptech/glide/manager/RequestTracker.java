--- conflicted
+++ resolved
@@ -15,33 +15,6 @@
  * <p>This class is not thread safe and must be accessed on the main thread.
  */
 public class RequestTracker {
-<<<<<<< HEAD
-    // Most requests will be for views and will therefore be held strongly (and safely) by the view via the tag.
-    // However, a user can always pass in a different type of target which may end up not being strongly referenced even
-    // though the user still would like the request to finish. Weak references are therefore only really functional in
-    // this context for view targets. Despite the side affects, WeakReferences are still essentially required. A user
-    // can always make repeated requests into targets other than views, or use an activity manager in a fragment pager
-    // where holding strong references would steadily leak bitmaps and/or views.
-    private final Set<Request> requests = Collections.newSetFromMap(new WeakHashMap<Request, Boolean>());
-    // A set of requests that have not completed and are queued to be run again. We use this list to maintain hard
-    // references to these requests to ensure that they are not garbage collected before they start running or
-    // while they are paused. See #346.
-    @SuppressWarnings("MismatchedQueryAndUpdateOfCollection")
-    private final List<Request> pendingRequests = new ArrayList<Request>();
-
-    private boolean isPaused;
-
-    /**
-     * Starts tracking the given request.
-     */
-    public void runRequest(Request request) {
-        requests.add(request);
-        if (!isPaused) {
-            request.begin();
-        } else {
-            pendingRequests.add(request);
-        }
-=======
   // Most requests will be for views and will therefore be held strongly (and safely) by the view
   // via the tag. However, a user can always pass in a different type of target which may end up not
   // being strongly referenced even though the user still would like the request to finish. Weak
@@ -68,23 +41,9 @@
       request.begin();
     } else {
       pendingRequests.add(request);
->>>>>>> 7e0f8734
     }
   }
 
-<<<<<<< HEAD
-    // Visible for testing.
-    void addRequest(Request request) {
-        requests.add(request);
-    }
-
-    /**
-     * Stops tracking the given request.
-     */
-    public void removeRequest(Request request) {
-        requests.remove(request);
-        pendingRequests.remove(request);
-=======
   // Visible for testing.
   void addRequest(Request request) {
     requests.add(request);
@@ -100,7 +59,6 @@
     if (isOwnedByUs) {
       request.clear();
       request.recycle();
->>>>>>> 7e0f8734
     }
     return isOwnedByUs;
   }
@@ -112,19 +70,6 @@
     return isPaused;
   }
 
-<<<<<<< HEAD
-    /**
-     * Stops any in progress requests.
-     */
-    public void pauseRequests() {
-        isPaused = true;
-        for (Request request : Util.getSnapshot(requests)) {
-            if (request.isRunning()) {
-                request.pause();
-                pendingRequests.add(request);
-            }
-        }
-=======
   /**
    * Stops any in progress requests.
    */
@@ -135,23 +80,9 @@
         request.pause();
         pendingRequests.add(request);
       }
->>>>>>> 7e0f8734
     }
   }
 
-<<<<<<< HEAD
-    /**
-     * Starts any not yet completed or failed requests.
-     */
-    public void resumeRequests() {
-        isPaused = false;
-        for (Request request : Util.getSnapshot(requests)) {
-            if (!request.isComplete() && !request.isCancelled() && !request.isRunning()) {
-                request.begin();
-            }
-        }
-        pendingRequests.clear();
-=======
   /**
    * Starts any not yet completed or failed requests.
    */
@@ -161,21 +92,10 @@
       if (!request.isComplete() && !request.isCancelled() && !request.isRunning()) {
         request.begin();
       }
->>>>>>> 7e0f8734
     }
     pendingRequests.clear();
   }
 
-<<<<<<< HEAD
-    /**
-     * Cancels all requests and clears their resources.
-     */
-    public void clearRequests() {
-        for (Request request : Util.getSnapshot(requests)) {
-            request.clear();
-        }
-        pendingRequests.clear();
-=======
   /**
    * Cancels all requests and clears their resources.
    *
@@ -184,29 +104,10 @@
   public void clearRequests() {
     for (Request request : Util.getSnapshot(requests)) {
       clearRemoveAndRecycle(request);
->>>>>>> 7e0f8734
     }
     pendingRequests.clear();
   }
 
-<<<<<<< HEAD
-    /**
-     * Restarts failed requests and cancels and restarts in progress requests.
-     */
-    public void restartRequests() {
-        for (Request request : Util.getSnapshot(requests)) {
-            if (!request.isComplete() && !request.isCancelled()) {
-                // Ensure the request will be restarted in onResume.
-                request.pause();
-                if (!isPaused) {
-                    request.begin();
-                } else {
-                    pendingRequests.add(request);
-                }
-            }
-        }
-    }
-=======
   /**
    * Restarts failed requests and cancels and restarts in progress requests.
    */
@@ -223,5 +124,4 @@
       }
     }
   }
->>>>>>> 7e0f8734
 }