package com.bumptech.glide.manager;

import android.annotation.SuppressLint;
import android.annotation.TargetApi;
import android.app.Activity;
import android.app.Fragment;
import android.os.Build;

import com.bumptech.glide.RequestManager;

import java.util.Collections;
import java.util.HashSet;
import java.util.Set;

/**
 * A view-less {@link android.app.Fragment} used to safely store an {@link
 * com.bumptech.glide.RequestManager} that can be used to start, stop and manage Glide requests
 * started for targets the fragment or activity this fragment is a child of.
 *
 * @see com.bumptech.glide.manager.SupportRequestManagerFragment
 * @see com.bumptech.glide.manager.RequestManagerRetriever
 * @see com.bumptech.glide.RequestManager
 */
@TargetApi(Build.VERSION_CODES.HONEYCOMB)
public class RequestManagerFragment extends Fragment {
<<<<<<< HEAD
    private final ActivityFragmentLifecycle lifecycle;
    private final RequestManagerTreeNode requestManagerTreeNode = new FragmentRequestManagerTreeNode();
    private RequestManager requestManager;
    private final HashSet<RequestManagerFragment> childRequestManagerFragments
        = new HashSet<RequestManagerFragment>();
    private RequestManagerFragment rootRequestManagerFragment;
=======
  private final ActivityFragmentLifecycle lifecycle;
  private final RequestManagerTreeNode requestManagerTreeNode =
      new FragmentRequestManagerTreeNode();
  private final HashSet<RequestManagerFragment> childRequestManagerFragments =
      new HashSet<>();
>>>>>>> 7e0f8734

  private RequestManager requestManager;
  private RequestManagerFragment rootRequestManagerFragment;

  public RequestManagerFragment() {
    this(new ActivityFragmentLifecycle());
  }

  // For testing only.
  @SuppressLint("ValidFragment")
  RequestManagerFragment(ActivityFragmentLifecycle lifecycle) {
    this.lifecycle = lifecycle;
  }

  /**
   * Sets the current {@link com.bumptech.glide.RequestManager}.
   *
   * @param requestManager The request manager to use.
   */
  public void setRequestManager(RequestManager requestManager) {
    this.requestManager = requestManager;
  }

  ActivityFragmentLifecycle getLifecycle() {
    return lifecycle;
  }

  /**
   * Returns the current {@link com.bumptech.glide.RequestManager} or null if none exists.
   */
  public RequestManager getRequestManager() {
    return requestManager;
  }

  /**
   * Returns the {@link RequestManagerTreeNode} for this fragment.
   */
  public RequestManagerTreeNode getRequestManagerTreeNode() {
    return requestManagerTreeNode;
  }

  private void addChildRequestManagerFragment(RequestManagerFragment child) {
    childRequestManagerFragments.add(child);
  }

  private void removeChildRequestManagerFragment(RequestManagerFragment child) {
    childRequestManagerFragments.remove(child);
  }

  /**
   * Returns the set of fragments that this RequestManagerFragment's parent is a parent to. (i.e.
   * our parent is the fragment that we are annotating).
   */
  @TargetApi(Build.VERSION_CODES.JELLY_BEAN_MR1)
  public Set<RequestManagerFragment> getDescendantRequestManagerFragments() {
    if (rootRequestManagerFragment == this) {
      return Collections.unmodifiableSet(childRequestManagerFragments);
    } else if (rootRequestManagerFragment == null
        || Build.VERSION.SDK_INT < Build.VERSION_CODES.JELLY_BEAN_MR1) {
      // Pre JB MR1 doesn't allow us to get the parent fragment so we can't introspect hierarchy,
      // so just return an empty set.
      return Collections.emptySet();
    } else {
      HashSet<RequestManagerFragment> descendants = new HashSet<>();
      for (RequestManagerFragment fragment : rootRequestManagerFragment
          .getDescendantRequestManagerFragments()) {
        if (isDescendant(fragment.getParentFragment())) {
          descendants.add(fragment);
        }
      }
      return Collections.unmodifiableSet(descendants);
    }
  }

  /**
   * Returns true if the fragment is a descendant of our parent.
   */
  @TargetApi(Build.VERSION_CODES.JELLY_BEAN_MR1)
  private boolean isDescendant(Fragment fragment) {
    Fragment root = this.getParentFragment();
    while (fragment.getParentFragment() != null) {
      if (fragment.getParentFragment() == root) {
        return true;
      }
      fragment = fragment.getParentFragment();
    }
    return false;
  }

<<<<<<< HEAD
    public RequestManagerTreeNode getRequestManagerTreeNode() {
        return requestManagerTreeNode;
    }

    private void addChildRequestManagerFragment(RequestManagerFragment child) {
        childRequestManagerFragments.add(child);
    }

    private void removeChildRequestManagerFragment(RequestManagerFragment child) {
        childRequestManagerFragments.remove(child);
    }

    /**
     * Returns the set of fragments that this RequestManagerFragment's parent is a parent to. (i.e. our parent is
     * the fragment that we are annotating).
     */
    @TargetApi(Build.VERSION_CODES.JELLY_BEAN_MR1)
    public Set<RequestManagerFragment> getDescendantRequestManagerFragments() {
        if (rootRequestManagerFragment == this) {
            return Collections.unmodifiableSet(childRequestManagerFragments);
        } else if (rootRequestManagerFragment == null || Build.VERSION.SDK_INT < Build.VERSION_CODES.JELLY_BEAN_MR1) {
            // Pre JB MR1 doesn't allow us to get the parent fragment so we can't introspect hierarchy, so just
            // return an empty set.
            return Collections.emptySet();
        } else {
            HashSet<RequestManagerFragment> descendants = new HashSet<RequestManagerFragment>();
            for (RequestManagerFragment fragment
                    : rootRequestManagerFragment.getDescendantRequestManagerFragments()) {
                if (isDescendant(fragment.getParentFragment())) {
                    descendants.add(fragment);
                }
            }
            return Collections.unmodifiableSet(descendants);
        }
    }

    /**
     * Returns true if the fragment is a descendant of our parent.
     */
    @TargetApi(Build.VERSION_CODES.JELLY_BEAN_MR1)
    private boolean isDescendant(Fragment fragment) {
        Fragment root = this.getParentFragment();
        while (fragment.getParentFragment() != null) {
            if (fragment.getParentFragment() == root) {
                return true;
            }
            fragment = fragment.getParentFragment();
        }
        return false;
    }

    @Override
    public void onAttach(Activity activity) {
        super.onAttach(activity);
        rootRequestManagerFragment = RequestManagerRetriever.get()
                .getRequestManagerFragment(getActivity().getFragmentManager());
        if (rootRequestManagerFragment != this) {
            rootRequestManagerFragment.addChildRequestManagerFragment(this);
        }
    }

    @Override
    public void onDetach() {
        super.onDetach();
        if (rootRequestManagerFragment != null) {
            rootRequestManagerFragment.removeChildRequestManagerFragment(this);
            rootRequestManagerFragment = null;
        }
    }

    @Override
    public void onStart() {
        super.onStart();
        lifecycle.onStart();
=======
  @Override
  public void onAttach(Activity activity) {
    super.onAttach(activity);
    rootRequestManagerFragment =
        RequestManagerRetriever.get().getRequestManagerFragment(getActivity().getFragmentManager());
    if (rootRequestManagerFragment != this) {
      rootRequestManagerFragment.addChildRequestManagerFragment(this);
>>>>>>> 7e0f8734
    }
  }

  @Override
  public void onDetach() {
    super.onDetach();
    if (rootRequestManagerFragment != null) {
      rootRequestManagerFragment.removeChildRequestManagerFragment(this);
      rootRequestManagerFragment = null;
    }
  }

  @Override
  public void onStart() {
    super.onStart();
    lifecycle.onStart();
  }

  @Override
  public void onStop() {
    super.onStop();
    lifecycle.onStop();
  }

  @Override
  public void onDestroy() {
    super.onDestroy();
    lifecycle.onDestroy();
  }

  @Override
  public void onTrimMemory(int level) {
    // If an activity is re-created, onTrimMemory may be called before a manager is ever put.
    // See #329.
    if (requestManager != null) {
      requestManager.onTrimMemory(level);
    }
  }

  @Override
  public void onLowMemory() {
    // If an activity is re-created, onLowMemory may be called before a manager is ever put.
    // See #329.
    if (requestManager != null) {
      requestManager.onLowMemory();
    }
  }

  private class FragmentRequestManagerTreeNode implements RequestManagerTreeNode {
    @Override
    public Set<RequestManager> getDescendants() {
      Set<RequestManagerFragment> descendantFragments = getDescendantRequestManagerFragments();
      HashSet<RequestManager> descendants = new HashSet<>(descendantFragments.size());
      for (RequestManagerFragment fragment : descendantFragments) {
        if (fragment.getRequestManager() != null) {
          descendants.add(fragment.getRequestManager());
        }
      }
      return descendants;
    }
<<<<<<< HEAD

    private class FragmentRequestManagerTreeNode implements RequestManagerTreeNode {
        @Override
        public Set<RequestManager> getDescendants() {
            Set<RequestManagerFragment> descendantFragments = getDescendantRequestManagerFragments();
            HashSet<RequestManager> descendants =
                new HashSet<RequestManager>(descendantFragments.size());
            for (RequestManagerFragment fragment : descendantFragments) {
                if (fragment.getRequestManager() != null) {
                    descendants.add(fragment.getRequestManager());
                }
            }
            return descendants;
        }
    }
=======
  }
>>>>>>> 7e0f8734
}<|MERGE_RESOLUTION|>--- conflicted
+++ resolved
@@ -23,20 +23,11 @@
  */
 @TargetApi(Build.VERSION_CODES.HONEYCOMB)
 public class RequestManagerFragment extends Fragment {
-<<<<<<< HEAD
-    private final ActivityFragmentLifecycle lifecycle;
-    private final RequestManagerTreeNode requestManagerTreeNode = new FragmentRequestManagerTreeNode();
-    private RequestManager requestManager;
-    private final HashSet<RequestManagerFragment> childRequestManagerFragments
-        = new HashSet<RequestManagerFragment>();
-    private RequestManagerFragment rootRequestManagerFragment;
-=======
   private final ActivityFragmentLifecycle lifecycle;
   private final RequestManagerTreeNode requestManagerTreeNode =
       new FragmentRequestManagerTreeNode();
   private final HashSet<RequestManagerFragment> childRequestManagerFragments =
       new HashSet<>();
->>>>>>> 7e0f8734
 
   private RequestManager requestManager;
   private RequestManagerFragment rootRequestManagerFragment;
@@ -126,82 +117,6 @@
     return false;
   }
 
-<<<<<<< HEAD
-    public RequestManagerTreeNode getRequestManagerTreeNode() {
-        return requestManagerTreeNode;
-    }
-
-    private void addChildRequestManagerFragment(RequestManagerFragment child) {
-        childRequestManagerFragments.add(child);
-    }
-
-    private void removeChildRequestManagerFragment(RequestManagerFragment child) {
-        childRequestManagerFragments.remove(child);
-    }
-
-    /**
-     * Returns the set of fragments that this RequestManagerFragment's parent is a parent to. (i.e. our parent is
-     * the fragment that we are annotating).
-     */
-    @TargetApi(Build.VERSION_CODES.JELLY_BEAN_MR1)
-    public Set<RequestManagerFragment> getDescendantRequestManagerFragments() {
-        if (rootRequestManagerFragment == this) {
-            return Collections.unmodifiableSet(childRequestManagerFragments);
-        } else if (rootRequestManagerFragment == null || Build.VERSION.SDK_INT < Build.VERSION_CODES.JELLY_BEAN_MR1) {
-            // Pre JB MR1 doesn't allow us to get the parent fragment so we can't introspect hierarchy, so just
-            // return an empty set.
-            return Collections.emptySet();
-        } else {
-            HashSet<RequestManagerFragment> descendants = new HashSet<RequestManagerFragment>();
-            for (RequestManagerFragment fragment
-                    : rootRequestManagerFragment.getDescendantRequestManagerFragments()) {
-                if (isDescendant(fragment.getParentFragment())) {
-                    descendants.add(fragment);
-                }
-            }
-            return Collections.unmodifiableSet(descendants);
-        }
-    }
-
-    /**
-     * Returns true if the fragment is a descendant of our parent.
-     */
-    @TargetApi(Build.VERSION_CODES.JELLY_BEAN_MR1)
-    private boolean isDescendant(Fragment fragment) {
-        Fragment root = this.getParentFragment();
-        while (fragment.getParentFragment() != null) {
-            if (fragment.getParentFragment() == root) {
-                return true;
-            }
-            fragment = fragment.getParentFragment();
-        }
-        return false;
-    }
-
-    @Override
-    public void onAttach(Activity activity) {
-        super.onAttach(activity);
-        rootRequestManagerFragment = RequestManagerRetriever.get()
-                .getRequestManagerFragment(getActivity().getFragmentManager());
-        if (rootRequestManagerFragment != this) {
-            rootRequestManagerFragment.addChildRequestManagerFragment(this);
-        }
-    }
-
-    @Override
-    public void onDetach() {
-        super.onDetach();
-        if (rootRequestManagerFragment != null) {
-            rootRequestManagerFragment.removeChildRequestManagerFragment(this);
-            rootRequestManagerFragment = null;
-        }
-    }
-
-    @Override
-    public void onStart() {
-        super.onStart();
-        lifecycle.onStart();
-=======
   @Override
   public void onAttach(Activity activity) {
     super.onAttach(activity);
@@ -209,7 +124,6 @@
         RequestManagerRetriever.get().getRequestManagerFragment(getActivity().getFragmentManager());
     if (rootRequestManagerFragment != this) {
       rootRequestManagerFragment.addChildRequestManagerFragment(this);
->>>>>>> 7e0f8734
     }
   }
 
@@ -270,23 +184,5 @@
       }
       return descendants;
     }
-<<<<<<< HEAD
-
-    private class FragmentRequestManagerTreeNode implements RequestManagerTreeNode {
-        @Override
-        public Set<RequestManager> getDescendants() {
-            Set<RequestManagerFragment> descendantFragments = getDescendantRequestManagerFragments();
-            HashSet<RequestManager> descendants =
-                new HashSet<RequestManager>(descendantFragments.size());
-            for (RequestManagerFragment fragment : descendantFragments) {
-                if (fragment.getRequestManager() != null) {
-                    descendants.add(fragment.getRequestManager());
-                }
-            }
-            return descendants;
-        }
-    }
-=======
   }
->>>>>>> 7e0f8734
 }