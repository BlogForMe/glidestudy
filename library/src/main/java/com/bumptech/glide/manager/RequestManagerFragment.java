package com.bumptech.glide.manager;

import android.annotation.SuppressLint;
import android.annotation.TargetApi;
import android.app.Fragment;
import android.os.Build;

import com.bumptech.glide.RequestManager;

/**
 * A view-less {@link android.app.Fragment} used to safely store an {@link
 * com.bumptech.glide.RequestManager} that can be used to start, stop and manage Glide requests
 * started for targets the fragment or activity this fragment is a child of.
 *
 * @see com.bumptech.glide.manager.SupportRequestManagerFragment
 * @see com.bumptech.glide.manager.RequestManagerRetriever
 * @see com.bumptech.glide.RequestManager
 */
@TargetApi(Build.VERSION_CODES.HONEYCOMB)
public class RequestManagerFragment extends Fragment {
  private final ActivityFragmentLifecycle lifecycle;
  private RequestManager requestManager;

  public RequestManagerFragment() {
    this(new ActivityFragmentLifecycle());
  }

  // For testing only.
  @SuppressLint("ValidFragment")
  RequestManagerFragment(ActivityFragmentLifecycle lifecycle) {
    this.lifecycle = lifecycle;
  }

  /**
   * Sets the current {@link com.bumptech.glide.RequestManager}.
   *
   * @param requestManager The request manager to use.
   */
  public void setRequestManager(RequestManager requestManager) {
    this.requestManager = requestManager;
  }

  ActivityFragmentLifecycle getLifecycle() {
    return lifecycle;
  }

  /**
   * Returns the current {@link com.bumptech.glide.RequestManager} or null if none exists.
   */
  public RequestManager getRequestManager() {
    return requestManager;
  }

  @Override
  public void onStart() {
    super.onStart();
    lifecycle.onStart();
  }

  @Override
  public void onStop() {
    super.onStop();
    lifecycle.onStop();
  }

  @Override
  public void onDestroy() {
    super.onDestroy();
    lifecycle.onDestroy();
  }

<<<<<<< HEAD
  @Override
  public void onTrimMemory(int level) {
    requestManager.onTrimMemory(level);
  }

  @Override
  public void onLowMemory() {
    requestManager.onLowMemory();
  }
=======
    @Override
    public void onTrimMemory(int level) {
        // If an activity is re-created, onTrimMemory may be called before a manager is ever set.
        // See #329.
        if (requestManager != null) {
            requestManager.onTrimMemory(level);
        }
    }

    @Override
    public void onLowMemory() {
        // If an activity is re-created, onLowMemory may be called before a manager is ever set.
        // See #329.
        if (requestManager != null) {
            requestManager.onLowMemory();
        }
    }
>>>>>>> 431ccaf0
}<|MERGE_RESOLUTION|>--- conflicted
+++ resolved
@@ -69,33 +69,21 @@
     lifecycle.onDestroy();
   }
 
-<<<<<<< HEAD
   @Override
   public void onTrimMemory(int level) {
-    requestManager.onTrimMemory(level);
+    // If an activity is re-created, onTrimMemory may be called before a manager is ever set.
+    // See #329.
+    if (requestManager != null) {
+      requestManager.onTrimMemory(level);
+    }
   }
 
   @Override
   public void onLowMemory() {
-    requestManager.onLowMemory();
+    // If an activity is re-created, onLowMemory may be called before a manager is ever set.
+    // See #329.
+    if (requestManager != null) {
+      requestManager.onLowMemory();
+    }
   }
-=======
-    @Override
-    public void onTrimMemory(int level) {
-        // If an activity is re-created, onTrimMemory may be called before a manager is ever set.
-        // See #329.
-        if (requestManager != null) {
-            requestManager.onTrimMemory(level);
-        }
-    }
-
-    @Override
-    public void onLowMemory() {
-        // If an activity is re-created, onLowMemory may be called before a manager is ever set.
-        // See #329.
-        if (requestManager != null) {
-            requestManager.onLowMemory();
-        }
-    }
->>>>>>> 431ccaf0
 }