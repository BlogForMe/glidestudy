--- conflicted
+++ resolved
@@ -2,13 +2,8 @@
 <layer-list xmlns:android="http://schemas.android.com/apk/res/android">
     <item>
         <bitmap
-<<<<<<< HEAD
             android:src="@android:drawable/sym_def_app_icon"
             android:gravity="center" />
-=======
-            android:src="@drawable/ic_launcher"
-            android:gravity="center"/>
->>>>>>> 7e0f8734
     </item>
     <item
         android:top="20dp"
